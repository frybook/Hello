--- conflicted
+++ resolved
@@ -1,13 +1,4 @@
 hello3.txt
-<<<<<<< HEAD
-<<<<<<< HEAD
 Welcome to Yonsai~!
 THE END
-=======
-Welcome~! asd
->>>>>>> br1-1
-THE END
-=======
-Welcome~!
-이제 끝
->>>>>>> 2123e80c
+이제 끝